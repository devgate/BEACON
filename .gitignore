--- conflicted
+++ resolved
@@ -154,7 +154,6 @@
 # LSP config files
 pyrightconfig.json
 
-<<<<<<< HEAD
 # Custom additions from feature branch
 # IDE
 .vscode/
@@ -167,12 +166,9 @@
 Thumbs.db
 
 # End of https://www.toptal.com/developers/gitignore/api/python
-=======
-# End of https://www.toptal.com/developers/gitignore/api/python
 
 # BEACON 프로젝트 특정 파일들 
 # 업로드된 PDF 파일들 (용량이 크므로 제외)
 uploads/
 # PDF에서 추출된 이미지들 (용량이 크므로 제외)
-static/images/
->>>>>>> 442b57db
+static/images/